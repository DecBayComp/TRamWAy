# -*- coding: utf-8 -*-

from setuptools import setup
from codecs import open
from os import path

# requirements moved to requirements.txt
install_requires = []#'six', 'numpy', 'scipy', 'pandas', 'matplotlib', 'rwa-python>=0.8']
extras_require = {'animate': ['opencv-python', 'tqdm']}
setup_requires = ['pytest-runner']
tests_require = ['pytest']


pwd = path.abspath(path.dirname(__file__))

# Get the long description from the README file
with open(path.join(pwd, 'README.rst'), encoding='utf-8') as f:
    long_description = f.read()

setup(
    name = 'tramway',
<<<<<<< HEAD
    version = '0.3.13',
=======
    version = '0.4rc1',
>>>>>>> f45ddcb6
    description = 'TRamWAy',
    long_description = long_description,
    url = 'https://github.com/DecBayComp/TRamWAy',
    author = 'François Laurent',
    author_email = 'francois.laurent@pasteur.fr',
    license = 'CeCILL v2.1',
    classifiers = [
        'Intended Audience :: Science/Research',
        'Programming Language :: Python :: 2',
        'Programming Language :: Python :: 2.7',
        'Programming Language :: Python :: 3',
        'Programming Language :: Python :: 3.5',
        'Programming Language :: Python :: 3.6',
        'Programming Language :: Python :: 3.7',
    ],
    keywords = '',
    package_dir = {'tramway': 'tramway'},
    packages = ['tramway',
        'tramway.core',
        'tramway.core.analyses',
        'tramway.core.hdf5',
        'tramway.core.parallel',
        'tramway.tessellation',
        'tramway.tessellation.grid',
        'tramway.tessellation.gwr',
        'tramway.tessellation.gwr.graph',
        'tramway.tessellation.kdtree',
        'tramway.tessellation.kmeans',
        'tramway.inference',
        'tramway.inference.bayes_factors',
        'tramway.feature',
        'tramway.feature.single_traj',
        'tramway.plot',
        'tramway.plot.animation',
        'tramway.plot.tk',
        'tramway.helper',
        'tramway.helper.simulation',
        'tramway.utils'],
    scripts = ['scripts/tramway'],
    install_requires = install_requires,
    extras_require = extras_require,
    setup_requires = setup_requires,
    tests_require = tests_require,
    package_data = {},
)<|MERGE_RESOLUTION|>--- conflicted
+++ resolved
@@ -19,11 +19,7 @@
 
 setup(
     name = 'tramway',
-<<<<<<< HEAD
-    version = '0.3.13',
-=======
-    version = '0.4rc1',
->>>>>>> f45ddcb6
+    version = '0.4',
     description = 'TRamWAy',
     long_description = long_description,
     url = 'https://github.com/DecBayComp/TRamWAy',
