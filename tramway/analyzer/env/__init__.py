# -*- coding: utf-8 -*-

# Copyright © 2020, Institut Pasteur
#   Contributor: François Laurent

# This file is part of the TRamWAy software available at
# "https://github.com/DecBayComp/TRamWAy" and is distributed under
# the terms of the CeCILL license as circulated at the following URL
# "http://www.cecill.info/licenses.en.html".

# The fact that you are presently reading this means that you have had
# knowledge of the CeCILL license and that you accept its terms.


from ..attribute import *
from .abc import *
from . import environments


class EnvironmentInitializer(Initializer):
    __slots__ = ('_script',)
    def __init__(self, attribute_setter, parent=None):
        Initializer.__init__(self, attribute_setter, parent=parent)
        self._script = None
    def from_callable(self, env):
        if issubclass(env, Environment):
            self.specialize( env )
        else:
            raise TypeError('env is not an Environment')
    @property
    def script(self):
        #return None
        return self._script
    @script.setter
    def script(self, filename):
<<<<<<< HEAD
        #pass
        self._script = filename
=======
        pass
    @property
    def collectibles(self):
        return []
>>>>>>> 6f29c885


__all__ = ['Environment', 'EnvironmentInitializer', 'environments']
<|MERGE_RESOLUTION|>--- conflicted
+++ resolved
@@ -33,15 +33,11 @@
         return self._script
     @script.setter
     def script(self, filename):
-<<<<<<< HEAD
         #pass
         self._script = filename
-=======
-        pass
     @property
     def collectibles(self):
         return []
->>>>>>> 6f29c885
 
 
 __all__ = ['Environment', 'EnvironmentInitializer', 'environments']
