
from .time import TimeLattice
from ..core import isstructured, hdf5
from collections import OrderedDict
import numpy as np
import pandas as pd


__all__ = ['setup', 'SlidingWindow']


setup = {
    'make_arguments': OrderedDict((
        ('duration', dict(type=float, help="window width in seconds (or in frames)")),
        ('shift', dict(type=float, help="time shift between consecutive segments, in seconds (or in frames)")),
        ('frames', dict(action='store_true', help="regard the --duration and --shift arguments as numbers of frames instead of timestamps")),
        )),
    }


class SlidingWindow(TimeLattice):

<<<<<<< HEAD
    __slots__ = ('duration', 'shift')

    def __init__(self, scaler=None, duration=None, shift=None, frames=False, time_label=None,
        time_dimension=None):
        TimeLattice.__init__(self, scaler, time_label=time_label, time_dimension=time_dimension)
        if duration is None:
            raise ValueError("'duration' is required")
        elif np.isclose(max(0, duration), 0):
            raise ValueError("'duration' is too short")
        if shift is None:
            shift = duration
        elif np.isclose(max(0, shift), 0):
            raise ValueError("'shift' is too small")
        if frames:
            duration = int(duration)
            shift = int(shift)
        self.duration = duration
        self.shift = shift

    def cell_index(self, points, *args, **kwargs):
        time_col = kwargs.get('time_col', 't')
        if isstructured(points):
            ts = points[time_col]
            if isinstance(ts, (pd.Series, pd.DataFrame)):
                ts = ts.values
        else:
            ts = points[:,time_col]
        t0, t1 = ts.min(), ts.max()
        duration, shift = self.duration, self.shift
        if isinstance(duration, int):
            dt = np.unique(np.diff(np.sort(ts)))
            if dt[0] == 0:
                dt = dt[1]
            else:
                dt = dt[0]
            duration *= dt
            shift *= dt
            dt /= 10.
        else:
            dt = 1e-7 # precision down to a microsecond (quantum < microsecond)
        nsegments = np.round((t1 - t0 - duration) / shift) + 1.
        t1 = t0 + (nsegments - 1.) * shift + duration
        t0s = np.arange(t0, t1 - duration + dt, shift)
        t1s = t0s + duration + dt
        self.time_lattice = np.stack((t0s, t1s), axis=-1)
        return TimeLattice.cell_index(self, points, *args, **kwargs)
=======
        __slots__ = ('duration', 'shift', 'start_time')

        def __init__(self, scaler=None, duration=None, shift=None, frames=False, time_label=None,
                time_dimension=None, start_time=None):
                TimeLattice.__init__(self, scaler, time_label=time_label, time_dimension=time_dimension)
                if duration is None:
                        raise ValueError("'duration' is required")
                elif np.isclose(max(0, duration), 0):
                        raise ValueError("'duration' is too short")
                if shift is None:
                        shift = duration
                elif np.isclose(max(0, shift), 0):
                        raise ValueError("'shift' is too small")
                if frames:
                        duration = int(duration)
                        shift = int(shift)
                self.duration = duration
                self.shift = shift
                self.start_time = start_time

        def cell_index(self, points, *args, **kwargs):
                time_col = kwargs.get('time_col', 't')
                if isstructured(points):
                        ts = points[time_col]
                        if isinstance(ts, (pd.Series, pd.DataFrame)):
                                ts = ts.values
                else:
                        ts = points[:,time_col]
                t0, t1 = ts.min(), ts.max()
                if self.start_time is not None:
                        t0 = self.start_time
                duration, shift = self.duration, self.shift
                if isinstance(duration, int):
                        dt = np.unique(np.diff(np.sort(ts)))
                        if dt[0] == 0:
                                dt = dt[1]
                        else:
                                dt = dt[0]
                        duration *= dt
                        shift *= dt
                        dt /= 10.
                else:
                        dt = 1e-7 # precision down to a microsecond (quantum < microsecond)
                nsegments = np.round((t1 - t0 - duration) / shift) + 1.
                t1 = t0 + (nsegments - 1.) * shift + duration
                t0s = np.arange(t0, t1 - duration + dt, shift)
                t1s = t0s + duration + dt
                self.time_lattice = np.stack((t0s, t1s), axis=-1)
                return TimeLattice.cell_index(self, points, *args, **kwargs)
>>>>>>> b8fe9416


import sys
if sys.version_info[0] < 3:

    import rwa
    sliding_window_exposes = hdf5.time_lattice_exposes + list(SlidingWindow.__slots__)#['duration', 'shift']
    rwa.hdf5_storable(rwa.default_storable(SlidingWindow, exposes=sliding_window_exposes),
        agnostic=True)

    __all__.append('sliding_window_exposes')
<|MERGE_RESOLUTION|>--- conflicted
+++ resolved
@@ -20,11 +20,10 @@
 
 class SlidingWindow(TimeLattice):
 
-<<<<<<< HEAD
-    __slots__ = ('duration', 'shift')
+    __slots__ = ('duration', 'shift', 'start_time')
 
     def __init__(self, scaler=None, duration=None, shift=None, frames=False, time_label=None,
-        time_dimension=None):
+        time_dimension=None, start_time=None):
         TimeLattice.__init__(self, scaler, time_label=time_label, time_dimension=time_dimension)
         if duration is None:
             raise ValueError("'duration' is required")
@@ -39,6 +38,7 @@
             shift = int(shift)
         self.duration = duration
         self.shift = shift
+        self.start_time = start_time
 
     def cell_index(self, points, *args, **kwargs):
         time_col = kwargs.get('time_col', 't')
@@ -49,6 +49,8 @@
         else:
             ts = points[:,time_col]
         t0, t1 = ts.min(), ts.max()
+        if self.start_time is not None:
+            t0 = self.start_time
         duration, shift = self.duration, self.shift
         if isinstance(duration, int):
             dt = np.unique(np.diff(np.sort(ts)))
@@ -67,57 +69,6 @@
         t1s = t0s + duration + dt
         self.time_lattice = np.stack((t0s, t1s), axis=-1)
         return TimeLattice.cell_index(self, points, *args, **kwargs)
-=======
-        __slots__ = ('duration', 'shift', 'start_time')
-
-        def __init__(self, scaler=None, duration=None, shift=None, frames=False, time_label=None,
-                time_dimension=None, start_time=None):
-                TimeLattice.__init__(self, scaler, time_label=time_label, time_dimension=time_dimension)
-                if duration is None:
-                        raise ValueError("'duration' is required")
-                elif np.isclose(max(0, duration), 0):
-                        raise ValueError("'duration' is too short")
-                if shift is None:
-                        shift = duration
-                elif np.isclose(max(0, shift), 0):
-                        raise ValueError("'shift' is too small")
-                if frames:
-                        duration = int(duration)
-                        shift = int(shift)
-                self.duration = duration
-                self.shift = shift
-                self.start_time = start_time
-
-        def cell_index(self, points, *args, **kwargs):
-                time_col = kwargs.get('time_col', 't')
-                if isstructured(points):
-                        ts = points[time_col]
-                        if isinstance(ts, (pd.Series, pd.DataFrame)):
-                                ts = ts.values
-                else:
-                        ts = points[:,time_col]
-                t0, t1 = ts.min(), ts.max()
-                if self.start_time is not None:
-                        t0 = self.start_time
-                duration, shift = self.duration, self.shift
-                if isinstance(duration, int):
-                        dt = np.unique(np.diff(np.sort(ts)))
-                        if dt[0] == 0:
-                                dt = dt[1]
-                        else:
-                                dt = dt[0]
-                        duration *= dt
-                        shift *= dt
-                        dt /= 10.
-                else:
-                        dt = 1e-7 # precision down to a microsecond (quantum < microsecond)
-                nsegments = np.round((t1 - t0 - duration) / shift) + 1.
-                t1 = t0 + (nsegments - 1.) * shift + duration
-                t0s = np.arange(t0, t1 - duration + dt, shift)
-                t1s = t0s + duration + dt
-                self.time_lattice = np.stack((t0s, t1s), axis=-1)
-                return TimeLattice.cell_index(self, points, *args, **kwargs)
->>>>>>> b8fe9416
 
 
 import sys
