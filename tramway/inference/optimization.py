--- conflicted
+++ resolved
@@ -1478,13 +1478,8 @@
                     # sanity checks
                     if s is None:
                         if verbose:
-<<<<<<< HEAD
-                            #logger.info(msg2(k, i, 'LINE SEARCH FAILED'))
-                            logger.info(msg2(k, i, 'LINE SEARCH FAILED ({})'.format(res)))#.upper())))
-=======
                             #logger.info(msg2(k+1, i, 'LINE SEARCH FAILED'))
                             logger.info(msg2(k+1, i, 'LINE SEARCH FAILED ({})'.format(res)))#.upper())))
->>>>>>> f45ddcb6
                         info['ls_failure'] = True
                         # undo any change in the working copy of the parameter vector (default in finally block)
                         continue
