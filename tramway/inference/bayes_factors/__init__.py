--- conflicted
+++ resolved
@@ -53,23 +53,14 @@
             nan_cells_list.append(key)
 
     # Report error if any
-<<<<<<< HEAD
     try:
         logging.warn(
             "A NaN value was present in the input parameters for the following cells: {nan_cells_list}.\nBayes factor calculations were skipped for them".format(nan_cells_list=nan_cells_list))
     except NameError:
         pass
 
-        # Group cells by Bayes factor
-    # group_by_sign(cells=cells, tqdm=tqdm, **kwargs)
-=======
-    if nan_cells_list:
-        logging.warn(
-            f"A NaN value was present in the input parameters for the following cells: {nan_cells_list}.\nBayes factor calculations were skipped for them")
-
-        # Group cells by Bayes factor
+    # Group cells by Bayes factor
     group_by_sign(cells=cells, tqdm=tqdm, **kwargs)
->>>>>>> c719583e
 
 
 setup = {
